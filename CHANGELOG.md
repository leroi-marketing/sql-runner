--- conflicted
+++ resolved
@@ -1,15 +1,12 @@
 # Changelog
 
-<<<<<<< HEAD
-## 0.4.8 (2020-08-03)
+## 0.4.9 (2020-08-14)
 
 - Pin dependencies for boto3
-- Add Docker configurations and documentation
-=======
+
 ## 0.4.8 (2020-08-07)
 
 - Fixed config file presence validation
->>>>>>> 9b4efbcb
 
 ## 0.4.7 (2020-08-03)
 
