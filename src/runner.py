import argparse
import json
import os
from types import SimpleNamespace

def main():
    parser = argparse.ArgumentParser(description='Parse arguments SQL runner.')
<<<<<<< HEAD
    parser.add_argument('--config', nargs='?', default='auth/config.json')
    parser.add_argument('--execute', nargs='*')
    parser.add_argument('--test', nargs='*')
    parser.add_argument('--staging', nargs='*')
    parser.add_argument('--deps', action='store_const', const=True, default=False)
    parser.add_argument('--database', nargs='?', default=False)
    parser.add_argument('--clean', nargs='?', default='test_')
=======
    parser.add_argument(
        '--config',
        help='Path to the config file',
        nargs='?',
        default='auth/config.json'
    )

    command_group = parser.add_mutually_exclusive_group(required=True)

    command_group.add_argument(
        '--execute',
        metavar='csv_file',
        help='Execute statements based on the provided list of CSV command files',
        nargs='*'
    )
    command_group.add_argument(
        '--test',
        metavar='test_csv_file',
        help='Test execution of statements based on the provided list of CSV command files',
        nargs='*'
    )
    command_group.add_argument(
        '--deps',
        help='View dependencies graph',
        action='store_const',
        const=True,
        default=False
    )
    command_group.add_argument(
        '--clean',
        help='Schemata prefix to clean up',
        nargs='?',
        default='test_'
    )

    parser.add_argument(
        '--database',
        help='Database name',
        nargs='?',
        default=False
    )
>>>>>>> 2442f108
    args = parser.parse_args()


    from src import deps, query_list, db

    with open(args.config) as f:
        config = SimpleNamespace(**json.load(f))
        os.environ["PATH"] += os.pathsep + config.graphviz_path

    if hasattr(config, 'test_schema_prefix'):
        schema_prefix = config.test_schema_prefix
    else:
        schema_prefix = db.Query.default_schema_prefix

    if args.database:
        config.auth['database'] = args.database
        config.sql_path = config.sql_path + args.database

    if args.execute:
        query_list.QueryList.from_csv_files(config, args.execute).execute()
        deps.Dependencies(config).clean_schemas(schema_prefix)

    elif args.test:
        query_list.QueryList.from_csv_files(config, args.test).test()
        deps.Dependencies(config).clean_schemas(schema_prefix)

    elif args.staging:
        query_list.QueryList.from_csv_files(config, args.staging).test(True)

    elif args.deps:
        schema = config.deps_schema
        d = deps.Dependencies(config)
        d.save(schema)
        d.viz()

    elif args.clean:
        deps.Dependencies(config).clean_schemas(args.clean)


if __name__ == '__main__':
    main()<|MERGE_RESOLUTION|>--- conflicted
+++ resolved
@@ -5,15 +5,6 @@
 
 def main():
     parser = argparse.ArgumentParser(description='Parse arguments SQL runner.')
-<<<<<<< HEAD
-    parser.add_argument('--config', nargs='?', default='auth/config.json')
-    parser.add_argument('--execute', nargs='*')
-    parser.add_argument('--test', nargs='*')
-    parser.add_argument('--staging', nargs='*')
-    parser.add_argument('--deps', action='store_const', const=True, default=False)
-    parser.add_argument('--database', nargs='?', default=False)
-    parser.add_argument('--clean', nargs='?', default='test_')
-=======
     parser.add_argument(
         '--config',
         help='Path to the config file',
@@ -33,6 +24,11 @@
         '--test',
         metavar='test_csv_file',
         help='Test execution of statements based on the provided list of CSV command files',
+        nargs='*'
+    )
+    parser.add_argument(
+        '--staging',
+        help='Executes commands as specified, but in staging schema',
         nargs='*'
     )
     command_group.add_argument(
@@ -55,7 +51,6 @@
         nargs='?',
         default=False
     )
->>>>>>> 2442f108
     args = parser.parse_args()
 
 
